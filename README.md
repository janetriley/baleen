# Baleen
**An automated ingestion service for blogs to construct a corpus for NLP research.**

[![PyPI version][pypi_img]][pypi_href]
[![Build Status][travis_img]][travis_href]
[![Coverage Status][coveralls_img]][coverals_href]
[![Code Health][health_img]][health_href]
[![Documentation Status][rtfd_img]][rtfd_href]
[![Stories in Ready][waffle_img]][waffle_href]

[![Space Whale](docs/images/spacewhale.jpg)][spacewhale.jpg]

## Installation Option #1: Install on Local Machine

This quick start is intended to get you setup with Baleen in development mode (since the project is still under development). If you'd like to run Baleen in production, please see the [documentation][rtfd_href].

1. Clone the repository

    ```
$ git clone git@github.com:bbengfort/baleen.git
$ cd baleen
    ```

    **Note**: This repository will be moved to District Data Labs and the clone will be:

    ```
$ git clone https://github.com/DistrictDataLabs/baleen.git
    ```

2. Create a virtualenv and install the dependencies

    ```
$ pyvenv venv  # or: virtualenv -p python3 venv
$ source venv/bin/activate
$ pip install -r requirements.txt
$ pip install nose==1.3.7 mongomock==3.2.1 coverage==4.0.3
    ```

3. Add the `baleen` module to your `$PYTHONPATH` via the virtualenv.

    ```
$ echo $(pwd) > venv/lib/python3.x/site-packages/baleen.pth
    ```

   Please replace *3.x* with the exact version of your Python.

4. Install and start MongoDB: https://docs.mongodb.com/manual/installation/

5. Create your local configuration file. Edit it with the connection details to your local MongoDB server.  This is also a good time to check and make sure that you can create a database called Baleen on Mongo.

    ```
$ cp conf/baleen-example.yaml conf/baleen.yaml
    ```

    Edit the YAML file as follows:

    ```yaml
debug: true
testing: false

database:
    host: localhost
    port: 27017
    name: baleen

server:
    host: 127.0.0.1
    port: 5000
    ```

6. Run the tests to make sure everything is ok.

    ```
$ make test
    ```

7. Make sure that the command line utility is ready to go:

    ```
$ bin/baleen --help
    ```

8. Import the feeds from the `feedly.opml` file in the fixtures.

    ```
$ bin/baleen load tests/fixtures/feedly.opml
Ingested 36 feeds from 1 OPML files
    ```

9. Perform an ingestion of the feeds that were imported from the `feedly.opml` file.

    ```
$ bin/baleen ingest
    ```

Your Mongo database collections should be created as you add new documents to them, and at this point you're ready to develop!

## Installation Option #2: Docker Setup

Included in this repository are files related to setting up the development environment using docker if you wish.

1. Install Docker Machine and Docker Compose e.g. with [Docker Toolbox](https://www.docker.com/products/docker-toolbox).

2. Clone the repository

    ```
$ git clone git@github.com:bbengfort/baleen.git
$ cd baleen
    ```

3. Create your local configuration file. Edit it with your configuration details; your MongoDB server will be at host `mongo`.

    ```
$ cp conf/baleen-example.yaml conf/baleen.yaml
    ```

    ```yaml
debug: true
testing: false

database:
    host: mongo
    port: 27017
    name: baleen

server:
    host: 0.0.0.0
    port: 5000
    ```
    
4. From your Docker Machine installation (i.e. the Docker Quickstart Terminal), build and start the stack with `docker-compose up -d`. This will start a MongoDB container and an application container with the requirements needed to run baleen.

<<<<<<< HEAD
5. Exec interactively into the `app` container to interact with baleen as described in the above setup directions 5-8.
=======
4. Type this command to build the docker image:

    ```
docker build -t "baleen_app_1" -f Dockerfile-app .
    ```

5. Launch a docker container based on `baleen_app_1` image and interact with `baleen` as described in the above setup directions 6-9.
>>>>>>> a625d451

    ```
    docker run -it baleen_app_1 /bin/bash
    ```

## Web Admin

There is a simple Flask application that ships with Baleen that provides information about the current status of the Baleen ingestion. This app can be run locally in development with the following command:

```
$ bin/baleen serve
```

You can then reach the website at [http://127.0.0.1:5000/](http://127.0.0.1:5000/). Note that the host and port can be configured in the YAML configuration file or as command line arguments to the serve command.

If you are using the Docker setup, the web admin is accessible against the IP of your Docker Machine; i.e. if

```bash
baleen $ docker-machine ip default # my Docker Machine is called 'default'
192.168.99.100
```

Then you could reach the web admin at http://192.168.99.100:5000. 

### Deployment

The web application is deployed in production as an Nginx + uWSGI + Flask application that is managed by upstart.

## About

Baleen is a tool for ingesting _formal_ natural language data from the discourse of professional and amateur writers: e.g. bloggers and news outlets. Rather than performing web scraping, Baleen focuses on data ingestion through the use of RSS feeds. It performs as much raw data collection as it can, saving data into a Mongo document store.

### Throughput

[![Throughput Graph](https://graphs.waffle.io/bbengfort/baleen/throughput.svg)](https://waffle.io/bbengfort/baleen/metrics)

### Attribution

The image used in this README, ["Space Whale"][spacewhale.jpg] by [hbitik](http://hbitik.deviantart.com/) is licensed under [CC BY-NC-ND 3.0](http://creativecommons.org/licenses/by-nc-nd/3.0/)


<!-- References -->
[pypi_img]: https://badge.fury.io/py/baleen.svg
[pypi_href]: https://badge.fury.io/py/baleen
[travis_img]: https://travis-ci.org/bbengfort/baleen.svg?branch=master
[travis_href]: https://travis-ci.org/bbengfort/baleen/
[coveralls_img]: https://coveralls.io/repos/github/bbengfort/baleen/badge.svg?branch=master
[coverals_href]: https://coveralls.io/github/bbengfort/baleen?branch=master
[health_img]: https://landscape.io/github/bbengfort/baleen/master/landscape.svg?style=flat
[health_href]: https://landscape.io/github/bbengfort/baleen/master
[waffle_img]: https://badge.waffle.io/bbengfort/baleen.png?label=ready&title=Ready
[waffle_href]: https://waffle.io/bbengfort/baleen
[rtfd_img]: https://readthedocs.org/projects/baleen-ingest/badge/?version=latest
[rtfd_href]: http://baleen-ingest.readthedocs.org/
[spacewhale.jpg]: http://fav.me/d4736q3<|MERGE_RESOLUTION|>--- conflicted
+++ resolved
@@ -66,6 +66,7 @@
 server:
     host: 127.0.0.1
     port: 5000
+
     ```
 
 6. Run the tests to make sure everything is ok.
@@ -117,12 +118,10 @@
     ```yaml
 debug: true
 testing: false
-
 database:
     host: mongo
     port: 27017
     name: baleen
-
 server:
     host: 0.0.0.0
     port: 5000
@@ -130,20 +129,10 @@
     
 4. From your Docker Machine installation (i.e. the Docker Quickstart Terminal), build and start the stack with `docker-compose up -d`. This will start a MongoDB container and an application container with the requirements needed to run baleen.
 
-<<<<<<< HEAD
 5. Exec interactively into the `app` container to interact with baleen as described in the above setup directions 5-8.
-=======
-4. Type this command to build the docker image:
 
     ```
-docker build -t "baleen_app_1" -f Dockerfile-app .
-    ```
-
-5. Launch a docker container based on `baleen_app_1` image and interact with `baleen` as described in the above setup directions 6-9.
->>>>>>> a625d451
-
-    ```
-    docker run -it baleen_app_1 /bin/bash
+    docker exec -it baleen_app_1 /bin/bash
     ```
 
 ## Web Admin
