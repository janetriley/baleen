# Baleen
**An automated ingestion service for blogs to construct a corpus for NLP research.**

[![PyPI version][pypi_img]][pypi_href]
[![Build Status][travis_img]][travis_href]
[![Coverage Status][coveralls_img]][coverals_href]
[![Code Health][health_img]][health_href]
[![Documentation Status][rtfd_img]][rtfd_href]
[![Stories in Ready][waffle_img]][waffle_href]

[![Space Whale](docs/images/spacewhale.jpg)][spacewhale.jpg]

## Quick Start

This quick start is intended to get you setup with Baleen in development mode (since the project is still under development). If you'd like to run Baleen in production, please see the [documentation][rtfd_href].

1. Clone the repository

    ```
$ git clone git@github.com:bbengfort/baleen.git
$ cd baleen
    ```

2. Create a virtualenv and install the dependencies

    ```
$ virtualenv venv
$ source venv/bin/activate
$ pip install -r requirements.txt
    ```

3. Add the `baleen` module to your `$PYTHONPATH` via the virtualenv.

    ```
$ echo $(pwd) > venv/lib/python2.7/site-packages/baleen.pth
    ```

4. Create your local configuration file. Edit it with the connection details to your local MongoDB server.  This is also a good time to check and make sure that you can create a database called Baleen on Mongo.

    ```
$ cp conf/baleen-example.yaml conf/baleen.yaml
    ```

    ```yaml
debug: true
testing: false
database:
    host: localhost
    port: 27017
    name: baleen
server:
    host: 127.0.0.1
    port: 5000

    ```

5. Run the tests to make sure everything is ok.

    ```
$ make test
    ```

6. Make sure that the command line utility is ready to go:

    ```
$ bin/baleen --help
    ```

7. Import the feeds from the `feedly.opml` file in the fixtures.

    ```
$ bin/baleen load tests/fixtures/feedly.opml
Ingested 36 feeds from 1 OPML files
    ```

8. Perform an ingestion of the feeds that were imported from the `feedly.opml` file.

    ```
$ bin/baleen ingest
    ```

Your Mongo database collections should be created as you add new documents to them, and at this point you're ready to develop!

## Docker Setup

Included in this repository are files related to setting up the development environment using docker if you wish.

1. Install Docker Machine and Docker Compose e.g. with [Docker Toolbox](https://www.docker.com/products/docker-toolbox).

2. Clone the repository

    ```
$ git clone git@github.com:bbengfort/baleen.git
$ cd baleen
    ```

3. Create your local configuration file. Edit it with your configuration details; your MongoDB server will be at host `mongo`.

    ```
$ cp conf/baleen-example.yaml conf/baleen.yaml
    ```

    ```yaml
debug: true
testing: false
database:
    host: mongo
    port: 27017
    name: baleen
server:
    host: 127.0.0.1
    port: 5000
    ```
<<<<<<< HEAD
    
4. From your Docker Machine installation (i.e. the Docker Quickstart Terminal), build and start the stack with `docker-compose up -d`. This will start a MongoDB container and an application container with the requirements needed to run baleen.

5. Exec interactively into the `app` container to interact with baleen as described in the above setup directions 5-8.
=======

4. Exec interactively into the `app` container to interact with baleen as described in the above setup directions 5-8.
>>>>>>> 70379c6d

    ```
    docker exec -it baleen_app_1 /bin/bash
    ```

## Web Admin

There is a simple Flask application that ships with Baleen that provides information about the current status of the Baleen ingestion. This app can be run locally in development with the following command:

    $ bin/baleen serve

You can then reach the website at [http://127.0.0.1:5000/](http://127.0.0.1:5000/). Note that the host and port can be configured in the YAML configuration file or as command line arguments to the serve command.

### Deployment

The web application is deployed in production as an Nginx + uWSGI + Flask application that is managed by upstart.

## About

Baleen is a tool for ingesting _formal_ natural language data from the discourse of professional and amateur writers: e.g. bloggers and news outlets. Rather than performing web scraping, Baleen focuses on data ingestion through the use of RSS feeds. It performs as much raw data collection as it can, saving data into a Mongo document store.

### Throughput

[![Throughput Graph](https://graphs.waffle.io/bbengfort/baleen/throughput.svg)](https://waffle.io/bbengfort/baleen/metrics)

### Attribution

The image used in this README, ["Space Whale"][spacewhale.jpg] by [hbitik](http://hbitik.deviantart.com/) is licensed under [CC BY-NC-ND 3.0](http://creativecommons.org/licenses/by-nc-nd/3.0/)


<!-- References -->
[pypi_img]: https://badge.fury.io/py/baleen.svg
[pypi_href]: https://badge.fury.io/py/baleen
[travis_img]: https://travis-ci.org/bbengfort/baleen.svg?branch=master
[travis_href]: https://travis-ci.org/bbengfort/baleen/
[coveralls_img]: https://coveralls.io/repos/github/bbengfort/baleen/badge.svg?branch=master
[coverals_href]: https://coveralls.io/github/bbengfort/baleen?branch=master
[health_img]: https://landscape.io/github/bbengfort/baleen/master/landscape.svg?style=flat
[health_href]: https://landscape.io/github/bbengfort/baleen/master
[waffle_img]: https://badge.waffle.io/bbengfort/baleen.png?label=ready&title=Ready
[waffle_href]: https://waffle.io/bbengfort/baleen
[rtfd_img]: https://readthedocs.org/projects/baleen-ingest/badge/?version=latest
[rtfd_href]: http://baleen-ingest.readthedocs.org/
[spacewhale.jpg]: http://fav.me/d4736q3<|MERGE_RESOLUTION|>--- conflicted
+++ resolved
@@ -111,15 +111,10 @@
     host: 127.0.0.1
     port: 5000
     ```
-<<<<<<< HEAD
     
 4. From your Docker Machine installation (i.e. the Docker Quickstart Terminal), build and start the stack with `docker-compose up -d`. This will start a MongoDB container and an application container with the requirements needed to run baleen.
 
 5. Exec interactively into the `app` container to interact with baleen as described in the above setup directions 5-8.
-=======
-
-4. Exec interactively into the `app` container to interact with baleen as described in the above setup directions 5-8.
->>>>>>> 70379c6d
 
     ```
     docker exec -it baleen_app_1 /bin/bash
