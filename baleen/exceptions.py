--- conflicted
+++ resolved
@@ -66,14 +66,15 @@
     pass
 
 
-<<<<<<< HEAD
 class UnchangedFeedSyncError(SynchronizationError):
     """
     Attempt to sync unchanged Feed
-=======
-class TimeoutError(Exception):
+    """
+    pass
+
+
+class BaleenTimeout(BaleenError):
     """
     An operation timed out
->>>>>>> 2e5d8376
     """
     pass