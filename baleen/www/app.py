# baleen.www.app
# Flask application definition in Baleen.
#
# Author:   Laura Lorenz <lalorenz6@gmail.com>
# Created:  Sun Apr 3 12:59:42 2016 -0400
#
# Copyright (C) 2016 Bengfort.com
# For license information, see LICENSE.txt
#
# ID: app.py [] lalorenz6@gmail.com $

"""
Flask application definition in Baleen.
"""

##########################################################################
## Imports
##########################################################################

import os
import baleen

from baleen.config import settings
from baleen.models import Feed, Post, Job, Log
from baleen.utils.timez import WEB_UTC_DATETIME

from flask import Flask, render_template, request
from flask.ext.mongoengine import MongoEngine
from flask_humanize import Humanize

##########################################################################
## Flask Application
##########################################################################

# set up an app instance
app = Flask(__name__)

# set debug to true to get debug pages when there is an error
app.debug = settings.debug

# configure the app with the confire settings
app.config['MONGODB_SETTINGS'] = {
    'db':   settings.database.name,
    'host': settings.database.host,
    'port': settings.database.port,
}

# connect to the database using the Flask extension
db = MongoEngine(app)

# add the humanize extension
humanize = Humanize(app)

##########################################################################
## Routes
##########################################################################

@app.route("/")
def index():
    """
    Displays an index page with the feed listing
    """
    # get all the stuff we want
    feeds = Feed.objects()
    feed_count = feeds.count()
    topics = set([feed.category for feed in Feed.objects.only('category')])
    feeds_topics_counts = len(topics)
    feeds_topics = {
        topic: Feed.objects(category=topic)
        for topic in topics
    }

    # load all the data into the templates/feed_list.html template
    return render_template('index.html',
                           feeds=feeds,
                           feeds_topics=feeds_topics,
                           feed_count=feed_count,
                           topic_count=feeds_topics_counts)


@app.route("/status/")
def status():
    """
    Displays the current Baleen status and job listing
    """
    version = baleen.get_version()
    counts = {
        'feeds': Feed.objects.count(),
        'posts': Post.objects.count(),
        'jobs':  Job.objects.count(),
    }
    latest_job = Job.objects.order_by('-started').first()
    latest_feed = Feed.objects.order_by('-updated').first()
    latest_post = Post.objects.order_by('-id').first()
    recent_jobs = Job.objects.order_by('-started').limit(10)

    # load all data into job_status template
    return render_template('status.html',
                           latest_job=latest_job,
                           latest_feed=latest_feed,
                           latest_post=latest_post,
                           version=version,
                           counts=counts,
<<<<<<< HEAD
                           dtfmt=WEB_UTC_DATETIME,
                           recent_jobs=Job.objects.order_by('-started').limit(10))
=======
                           dtfmt=HUMAN_DATETIME,
                           recent_jobs=recent_jobs)
>>>>>>> f8d81bf8


@app.route("/logs/")
def logs():
    """
    Displays log records from the Mongo Database.
    This is paginated and allows flexible per-page counts (max 200 record).
    """
    # Get pagination information for request
    page = int(request.args.get('page', 1))
    per_page = min(int(request.args.get('per_page', 50)), 200)

    # Compute the pagination variables
    n_logs   = Log.objects.count()
    n_pages  = (n_logs + per_page // 2) // per_page
    nextp    = page + 1 if page + 1 <= n_pages else None
    prevp    = page - 1 if page > 1 else None

    # Perform query
    offset   = (page - 1) * per_page
    logs     = Log.objects.order_by('-id').skip(offset).limit(per_page)

    return render_template(
        'logs.html',
        page = page,
        num_pages = n_pages,
        per_page  = per_page,
        logs = logs,
        num_logs = n_logs,
        next = nextp,
        prev = prevp,
    )


##########################################################################
## Main Method
##########################################################################

if __name__ == "__main__":
    # if you run this file as a script, it will start the flask server
    app.run(host=settings.server.host, port=settings.server.port)<|MERGE_RESOLUTION|>--- conflicted
+++ resolved
@@ -95,19 +95,16 @@
     recent_jobs = Job.objects.order_by('-started').limit(10)
 
     # load all data into job_status template
-    return render_template('status.html',
-                           latest_job=latest_job,
-                           latest_feed=latest_feed,
-                           latest_post=latest_post,
-                           version=version,
-                           counts=counts,
-<<<<<<< HEAD
-                           dtfmt=WEB_UTC_DATETIME,
-                           recent_jobs=Job.objects.order_by('-started').limit(10))
-=======
-                           dtfmt=HUMAN_DATETIME,
-                           recent_jobs=recent_jobs)
->>>>>>> f8d81bf8
+    return render_template(
+        'status.html',
+        latest_job=latest_job,
+        latest_feed=latest_feed,
+        latest_post=latest_post,
+        version=version,
+        counts=counts,
+        dtfmt=WEB_UTC_DATETIME,
+        recent_jobs=recent_jobs
+    )
 
 
 @app.route("/logs/")
