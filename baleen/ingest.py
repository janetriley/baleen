--- conflicted
+++ resolved
@@ -194,13 +194,8 @@
                 self.counts["fetch_error"] += 1
                 self.errors[stype(e)] += 1
                 self.logger.error(
-<<<<<<< HEAD
                     u"Fetch Error for post ({}): {}".format(
                         post, str(e)
-=======
-                    u"Fetch Error for post \"{}\" ({}): {}".format(
-                        post.post.title, post.post.url, str(e)
->>>>>>> c6cf7c6c
                     )
                 )
 
